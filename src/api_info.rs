--- conflicted
+++ resolved
@@ -29,10 +29,9 @@
 }
 
 impl ApiInfo {
-<<<<<<< HEAD
   /// Create an `ApiInfoBuilder`
   pub fn builder() -> ApiInfoBuilder {ApiInfoBuilder::new()}
-=======
+
   /// Create an `ApiInfo` from the required data.
   ///
   /// # Errors
@@ -43,13 +42,12 @@
     key_id: impl ToString,
     secret: impl ToString,
   ) -> Result<Self, Error> {
-    Ok(Self {
-      base_url: Url::parse(base_url.as_ref())?,
-      key_id: key_id.to_string(),
-      secret: secret.to_string(),
-    })
+    Self::builder()
+      .base_url(base_url)
+      .key_id(key_id)
+      .secret(secret)
+      .build()
   }
->>>>>>> 5e48dabf
 
   /// Create an `ApiInfo` object with information from the environment.
   ///
